--- conflicted
+++ resolved
@@ -22,9 +22,9 @@
 from gprMax.constants import c, floattype, complextype
 from gprMax.materials import Material
 
+
 class Grid():
 
-<<<<<<< HEAD
     def __init__(self, grid):
         self.nx = grid.shape[0]
         self.ny = grid.shape[1]
@@ -47,10 +47,8 @@
     def get(self, i, j, k):
         return self.grid[i, j, k]
 
+
 class FDTDGrid(Grid):
-=======
-class FDTDGrid(object):
->>>>>>> a10237ec
     """Holds attributes associated with the entire grid. A convenient way for accessing regularly used parameters."""
 
     def __init__(self):
@@ -89,13 +87,8 @@
         self.rxstepy = 0
         self.rxstepz = 0
         self.snapshots = []
-<<<<<<< HEAD
-
-    def initialise_std_arrays(self):
-=======
-        
+
     def initialise_geometry_arrays(self):
->>>>>>> a10237ec
         """Initialise an array for volumetric material IDs (solid); boolean arrays for specifying whether materials can have dielectric smoothing (rigid);
             and an array for cell edge IDs (ID). Solid and ID arrays are initialised to free_space (one); rigid arrays to allow dielectric smoothing (zero).
         """
@@ -104,7 +97,7 @@
         self.rigidH = np.zeros((6, self.nx + 1, self.ny + 1, self.nz + 1), dtype=np.int8)
         self.IDlookup = {'Ex': 0, 'Ey': 1, 'Ez': 2, 'Hx': 3, 'Hy': 4, 'Hz': 5}
         self.ID = np.ones((6, self.nx + 1, self.ny + 1, self.nz + 1), dtype=np.uint32)
-    
+
     def initialise_field_arrays(self):
         """Initialise arrays for the electric and magnetic field components."""
         self.Ex = np.zeros((self.nx, self.ny + 1, self.nz + 1), dtype=floattype)
@@ -113,13 +106,8 @@
         self.Hx = np.zeros((self.nx + 1, self.ny, self.nz), dtype=floattype)
         self.Hy = np.zeros((self.nx, self.ny + 1, self.nz), dtype=floattype)
         self.Hz = np.zeros((self.nx, self.ny, self.nz + 1), dtype=floattype)
-<<<<<<< HEAD
-
-    def initialise_std_updatecoeff_arrays(self):
-=======
-    
+
     def initialise_std_update_coeff_arrays(self):
->>>>>>> a10237ec
         """Initialise arrays for storing update coefficients."""
         self.updatecoeffsE = np.zeros((len(self.materials), 5), dtype=floattype)
         self.updatecoeffsH = np.zeros((len(self.materials), 5), dtype=floattype)
@@ -149,25 +137,17 @@
     maxfreqs = []
     for waveform in G.waveforms:
 
-<<<<<<< HEAD
-        # User-defined waveform
-        if waveform.uservalues is not None:
-            waveformvalues = waveform.uservalues
-
-        # Built-in waveform
-=======
         if waveform.type == 'sine' or waveform.type == 'contsine':
             maxfreqs.append(4 * waveform.freq)
-        
+
         elif waveform.type =='impulse':
             pass
-        
->>>>>>> a10237ec
+
         else:
             # User-defined waveform
             if waveform.type == 'user':
                 waveformvalues = waveform.uservalues
-            
+
             # Built-in waveform
             else:
                 time = np.linspace(0, 1, G.iterations)
@@ -178,26 +158,17 @@
                 while not timeiter.finished:
                     waveformvalues[timeiter.index] = waveform.calculate_value(timeiter[0], G.dt)
                     timeiter.iternext()
-            
+
             # Calculate magnitude of frequency spectra of waveform
             power = 20 * np.log10(np.abs(np.fft.fft(waveformvalues))**2)
             freqs = np.fft.fftfreq(power.size, d=G.dt)
 
-<<<<<<< HEAD
-        # Shift powers so that frequency with maximum power is at zero decibels
-        power -= np.amax(power)
-
-        # Set maximum frequency to -60dB from maximum power
-        freq = np.where((np.amax(power[1::]) - power[1::]) > 60)[0][0] + 1
-        maxfreqs.append(freqs[freq])
-=======
             # Shift powers so that frequency with maximum power is at zero decibels
             power -= np.amax(power)
-            
+
             # Set maximum frequency to -60dB from maximum power
             freq = np.where((np.amax(power[1::]) - power[1::]) > 60)[0][0] + 1
             maxfreqs.append(freqs[freq])
->>>>>>> a10237ec
 
     if maxfreqs:
         maxfreq = max(maxfreqs)
